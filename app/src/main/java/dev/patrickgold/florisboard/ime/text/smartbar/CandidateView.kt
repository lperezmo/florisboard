--- conflicted
+++ resolved
@@ -406,14 +406,8 @@
     override fun onDraw(canvas: Canvas?) {
         super.onDraw(canvas)
         canvas ?: return
-<<<<<<< HEAD
-//        Sorry, but this was causing a bit of a performance issue so I commented it out.
-//        Timber.i(computedCandidates.toString())
-//        Timber.i(selectedIndex.toString())
-=======
         backgroundPaint.apply { color = candidateBackground.toSolidColor().color }
         dividerPaint.apply { color = ColorUtils.setAlphaComponent(dividerBackground.toSolidColor().color, 64) }
->>>>>>> 02b1a1d2
         textPaint.apply { color = candidateForeground.toSolidColor().color }
         for ((n, computedCandidate) in computedCandidates.withIndex()) {
             with(computedCandidate) {
